// 3D cloud class
//
// Written by Harald JOHNSEN, started April 2005.
//
// Copyright (C) 2005  Harald JOHNSEN - hjohnsen@evc.net
//
// This program is free software; you can redistribute it and/or
// modify it under the terms of the GNU General Public License as
// published by the Free Software Foundation; either version 2 of the
// License, or (at your option) any later version.
//
// This program is distributed in the hope that it will be useful, but
// WITHOUT ANY WARRANTY; without even the implied warranty of
// MERCHANTABILITY or FITNESS FOR A PARTICULAR PURPOSE.  See the GNU
// General Public License for more details.
//
// You should have received a copy of the GNU General Public License
// along with this program; if not, write to the Free Software
// Foundation, Inc., 51 Franklin Street, Fifth Floor, Boston, MA  02110-1301, USA.
//
//

#ifdef HAVE_CONFIG_H
#  include <simgear_config.h>
#endif

#include <osg/AlphaFunc>
#include <osg/Depth>
#include <osg/Program>
#include <osg/Uniform>
#include <osg/ref_ptr>
#include <osg/Texture2D>
#include <osg/NodeVisitor>
#include <osg/PositionAttitudeTransform>
#include <osg/Material>
#include <osgUtil/UpdateVisitor>
#include <osgDB/ReadFile>
#include <osgDB/FileUtils>


#include <simgear/compiler.h>

#include <plib/sg.h>
#include <simgear/math/sg_random.h>
#include <simgear/misc/sg_path.hxx>
#include <simgear/misc/PathOptions.hxx>
#include <simgear/props/props.hxx>
#include <simgear/scene/model/model.hxx>
#include <simgear/scene/util/StateAttributeFactory.hxx>
#include <simgear/scene/util/SGUpdateVisitor.hxx>

#include <algorithm>
#include <osg/BlendFunc>
#include <osg/GLU>
#include <osg/ShadeModel>

#include "cloudfield.hxx"
#include "newcloud.hxx"
#include "CloudShaderGeometry.hxx"

using namespace simgear;
using namespace osg;

namespace
{
typedef std::map<std::string, osg::ref_ptr<Effect> > EffectMap;
EffectMap effectMap;
}

double SGNewCloud::sprite_density = 1.0;

<<<<<<< HEAD
static char vertexShaderSource[] = 
    "#version 120\n"
    "\n"
    "varying float fogFactor;\n"
    "attribute vec3 usrAttr1;\n"
    "attribute vec3 usrAttr2;\n"
    "float textureIndexX = usrAttr1.r;\n"
    "float textureIndexY = usrAttr1.g;\n"
    "float wScale = usrAttr1.b;\n"
    "float hScale = usrAttr2.r;\n"
    "float shade = usrAttr2.g;\n"
    "float cloud_height = usrAttr2.b;\n"
    "void main(void)\n"
    "{\n"
    "  gl_TexCoord[0] = gl_MultiTexCoord0 + vec4(textureIndexX, textureIndexY, 0.0, 0.0);\n"
    "  vec4 ep = gl_ModelViewMatrixInverse * vec4(0.0,0.0,0.0,1.0);\n"
    "  vec4 l  = gl_ModelViewMatrixInverse * vec4(0.0,0.0,1.0,1.0);\n"
    "  vec3 u = normalize(ep.xyz - l.xyz);\n"
// Find a rotation matrix that rotates 1,0,0 into u. u, r and w are
// the columns of that matrix.
    "  vec3 absu = abs(u);\n"
    "  vec3 r = normalize(vec3(-u.y, u.x, 0));\n"
    "  vec3 w = cross(u, r);\n"
// Do the matrix multiplication by [ u r w pos]. Assume no
// scaling in the homogeneous component of pos.
    "  gl_Position = vec4(0.0, 0.0, 0.0, 1.0);\n"
    "  gl_Position.xyz = gl_Vertex.x * u;\n"
    "  gl_Position.xyz += gl_Vertex.y * r * wScale;\n"
    "  gl_Position.xyz += gl_Vertex.z * w * hScale;\n"
    "  gl_Position.xyz += gl_Color.xyz;\n"
// Determine a lighting normal based on the vertex position from the
// center of the cloud, so that sprite on the opposite side of the cloud to the sun are darker.
    "  float n = dot(normalize(- gl_LightSource[0].position.xyz), normalize(mat3x3(gl_ModelViewMatrix) * (- gl_Position.xyz)));\n"
// Determine the position - used for fog and shading calculations        
    "  vec3 ecPosition = vec3(gl_ModelViewMatrix * gl_Position);\n"
    "  float fogCoord = abs(ecPosition.z);\n"
    "  float fract = smoothstep(0.0, cloud_height, gl_Position.z + cloud_height);\n"
// Final position of the sprite
    "  gl_Position = gl_ModelViewProjectionMatrix * gl_Position;\n"
// Determine the shading of the sprite based on its vertical position and position relative to the sun.
    "  n = min(smoothstep(-0.5, 0.0, n), fract);\n"
// Determine the shading based on a mixture from the backlight to the front
    "  vec4 backlight = gl_LightSource[0].diffuse * shade;\n"
    "  gl_FrontColor = mix(backlight, gl_LightSource[0].diffuse, n);\n"
    "  gl_FrontColor += gl_FrontLightModelProduct.sceneColor;\n"
// As we get within 100m of the sprite, it is faded out. Equally at large distances it also fades out.
    "  gl_FrontColor.a = min(smoothstep(10.0, 100.0, fogCoord), 1 - smoothstep(15000.0, 20000.0, fogCoord));\n"
    "  gl_BackColor = gl_FrontColor;\n"
// Fog doesn't affect clouds as much as other objects.        
    "  fogFactor = exp( -gl_Fog.density * fogCoord * 0.5);\n"
    "  fogFactor = clamp(fogFactor, 0.0, 1.0);\n"
    "}\n";

static char fragmentShaderSource[] = 
    "uniform sampler2D baseTexture; \n"
    "varying float fogFactor;\n"
    "\n"
    "void main(void)\n"
    "{\n"
    "  vec4 base = texture2D( baseTexture, gl_TexCoord[0].st);\n"
    "  vec4 finalColor = base * gl_Color;\n"
    "  gl_FragColor.rgb = mix(gl_Fog.color.rgb, finalColor.rgb, fogFactor );\n"
    "  gl_FragColor.a = mix(0.0, finalColor.a, fogFactor);\n"
    "}\n";
=======
>>>>>>> 59fc902c

SGNewCloud::SGNewCloud(string type,
                       const SGPath &tex_path, 
                       string tex,
                       double min_w,
                       double max_w,
                       double min_h,
                       double max_h,
                       double min_sprite_w,
                       double max_sprite_w,
                       double min_sprite_h,
                       double max_sprite_h,
                       double b,
                       int n,
                       int nt_x,
                       int nt_y) :
        min_width(min_w),
        max_width(max_w),
        min_height(min_h),
        max_height(max_h),
        min_sprite_width(min_sprite_w),
        max_sprite_width(max_sprite_w),
        min_sprite_height(min_sprite_h),
        max_sprite_height(max_sprite_h),
        bottom_shade(b),
        num_sprites(n),
        num_textures_x(nt_x),
        num_textures_y(nt_y),
        texture(tex),
        name(type)
{
<<<<<<< HEAD
    // Create a new StateSet for the texture, if required.
    StateSetMap::iterator iter = SGCloudField::cloudTextureMap.find(texture);

    if (iter == SGCloudField::cloudTextureMap.end()) {
        stateSet = new osg::StateSet;
                
        osg::ref_ptr<osgDB::ReaderWriter::Options> options = makeOptionsFromPath(tex_path);
                
        osg::Texture2D *tex = new osg::Texture2D;
        tex->setWrap( osg::Texture2D::WRAP_S, osg::Texture2D::CLAMP );
        tex->setWrap( osg::Texture2D::WRAP_T, osg::Texture2D::CLAMP );
        tex->setImage(osgDB::readImageFile(texture, options.get()));
                
        StateAttributeFactory* attribFactory = StateAttributeFactory::instance();
        
        stateSet->setMode(GL_LIGHTING,  osg::StateAttribute::ON);
        stateSet->setMode(GL_CULL_FACE, osg::StateAttribute::OFF);
        
        // Fog handling
        stateSet->setAttributeAndModes(attribFactory->getSmoothShadeModel());
        stateSet->setAttributeAndModes(attribFactory->getStandardBlendFunc());

        stateSet->setTextureAttributeAndModes(0, tex, osg::StateAttribute::ON );
        stateSet->setRenderBinDetails(osg::StateSet::TRANSPARENT_BIN, "DepthSortedBin");
        // Turn off z buffer writes. Standard hack for
        // semi-transparent geometry to avoid sorting / flickering
        // artifacts.
        stateSet->setAttributeAndModes(attribFactory->getDepthWritesDisabled());
        static ref_ptr<AlphaFunc> alphaFunc;
        static ref_ptr<Program> program;
        static ref_ptr<Uniform> baseTextureSampler;
        static ref_ptr<Material> material;
                  
        // Generate the shader etc, if we don't already have one.
        if (!program.valid()) {
            alphaFunc = new AlphaFunc;
            alphaFunc->setFunction(AlphaFunc::GREATER,0.01f);
            program  = new Program;
            baseTextureSampler = new osg::Uniform("baseTexture", 0);
            Shader* vertex_shader = new Shader(Shader::VERTEX, vertexShaderSource);
            program->addShader(vertex_shader);
            program->addBindAttribLocation("usrAttr1", CloudShaderGeometry::USR_ATTR_1);
            program->addBindAttribLocation("usrAttr2", CloudShaderGeometry::USR_ATTR_2);
            Shader* fragment_shader = new Shader(Shader::FRAGMENT, fragmentShaderSource);
            program->addShader(fragment_shader);
            material = new Material;
            // Don´t track vertex color
            material->setColorMode(Material::OFF);
            
            // We don't actually use the material information either - see shader.
            material->setAmbient(Material::FRONT_AND_BACK,
                                 Vec4(0.5f, 0.5f, 0.5f, 1.0f));
            material->setDiffuse(Material::FRONT_AND_BACK,
                                 Vec4(0.5f, 0.5f, 0.5f, 1.0f));
        }
                  
        stateSet->setAttributeAndModes(alphaFunc.get());
        stateSet->setAttribute(program.get());
        stateSet->addUniform(baseTextureSampler.get());
        stateSet->setMode(GL_VERTEX_PROGRAM_TWO_SIDE, StateAttribute::ON);
        stateSet->setAttribute(material.get());
                
        // Add the newly created texture to the map for use later.
        SGCloudField::cloudTextureMap.insert(StateSetMap::value_type(texture,  stateSet));
=======
    // Create a new Effect for the texture, if required.
    EffectMap::iterator iter = effectMap.find(texture);
    if (iter == effectMap.end()) {
        SGPropertyNode_ptr pcloudEffect = new SGPropertyNode;
        makeChild(pcloudEffect, "inherits-from")->setValue("Effects/cloud");
        setValue(makeChild(makeChild(makeChild(pcloudEffect, "parameters"),
                                     "texture"),
                           "image"),
                 texture);
        osg::ref_ptr<osgDB::ReaderWriter::Options> options
            = makeOptionsFromPath(tex_path);
        if ((effect = makeEffect(pcloudEffect, true, options)))
            effectMap.insert(EffectMap::value_type(texture, effect));
>>>>>>> 59fc902c
    } else {
        effect = iter->second.get();
    }
    quad = createOrthQuad(min_sprite_width, min_sprite_height,
                          num_textures_x, num_textures_y);
}

SGNewCloud::~SGNewCloud() {
}

osg::Geometry* SGNewCloud::createOrthQuad(float w, float h, int varieties_x, int varieties_y)
{
    // Create front and back polygons so we don't need to screw around
    // with two-sided lighting in the shader.
    osg::Vec3Array& v = *(new osg::Vec3Array(4));
    osg::Vec3Array& n = *(new osg::Vec3Array(4));
    osg::Vec2Array& t = *(new osg::Vec2Array(4));
    
    float cw = w*0.5f;

    v[0].set(0.0f, -cw, 0.0f);
    v[1].set(0.0f,  cw, 0.0f);
    v[2].set(0.0f,  cw, h);
    v[3].set(0.0f, -cw, h);
    
    // The texture coordinate range is not the
    // entire coordinate space - as the texture
    // has a number of different clouds on it.
    float tx = 1.0f/varieties_x;
    float ty = 1.0f/varieties_y;

    t[0].set(0.0f, 0.0f);
    t[1].set(  tx, 0.0f);
    t[2].set(  tx, ty);
    t[3].set(0.0f, ty);

    // The normal isn't actually use in lighting.
    n[0].set(1.0f, -1.0f, -1.0f);
    n[1].set(1.0f,  1.0f, -1.0f);
    n[2].set(1.0f,  1.0f,  1.0f);
    n[3].set(1.0f, -1.0f,  1.0f);

    osg::Geometry *geom = new osg::Geometry;

    geom->setVertexArray(&v);
    geom->setTexCoordArray(0, &t);
    geom->setNormalArray(&n);
    geom->setNormalBinding(Geometry::BIND_PER_VERTEX);
    // No color for now; that's used to pass the position.
    geom->addPrimitiveSet(new osg::DrawArrays(osg::PrimitiveSet::QUADS,0,4));

    return geom;
}

#if 0
// return a random number between -n/2 and n/2, tending to 0
static float Rnd(float n) {
    return n * (-0.5f + (sg_random() + sg_random()) / 2.0f);
}
#endif

osg::ref_ptr<EffectGeode> SGNewCloud::genCloud() {
    
    osg::ref_ptr<EffectGeode> geode = new EffectGeode;
        
    CloudShaderGeometry* sg = new CloudShaderGeometry(num_textures_x, num_textures_y, max_width, max_height);
    
    // Determine how big this specific cloud instance is. Note that we subtract
    // the sprite size because the width/height is used to define the limits of
    // the center of the sprites, not their edges.
    float width = min_width + sg_random() * (max_width - min_width) - min_sprite_width;
    float height = min_height + sg_random() * (max_height - min_height) - min_sprite_height;
    
    // Determine the cull distance. This is used to remove sprites that are too close together.
    // The value is squared as we use vector calculations.
    float cull_distance_squared = min_sprite_height * min_sprite_height * 0.1f;
    
    // The number of sprites we actually use is a function of the (user-controlled) density
    int n_sprites = num_sprites * sprite_density * (0.5 + sg_random());
    
    for (int i = 0; i < n_sprites; i++)
    {
        // Determine the position of the sprite. Rather than being completely random,
        // we place them on the surface of a distorted sphere. However, we place
        // the first sprite in the center of the sphere (and at maximum size) to
	// ensure good coverage and reduce the chance of there being "holes" in our

        float x, y, z;

        if (i == 0) {
            x = 0;
            y = 0;
            z = 0;
        } else {
            double theta = sg_random() * SGD_2PI;
            double elev  = sg_random() * SGD_PI;
            x = width * cos(theta) * 0.5f * sin(elev);
            y = width * sin(theta) * 0.5f * sin(elev);
            z = height * cos(elev) * 0.5f;
        }
        
<<<<<<< HEAD
        SGVec3f *pos = new SGVec3f(x, y, z); 

        // Determine the height and width as scaling factors on the minimum size (used to create the quad).
=======
        // Determine the height and width as scaling factors on the minimum size (used to create the quad)
>>>>>>> 59fc902c
        float sprite_width = 1.0f + sg_random() * (max_sprite_width - min_sprite_width) / min_sprite_width;
        float sprite_height = 1.0f + sg_random() * (max_sprite_height - min_sprite_height) / min_sprite_height;

        // Sprites are never taller than square.
        if (sprite_height * min_sprite_height > sprite_width * min_sprite_width)
        {
            sprite_height = sprite_width * min_sprite_width / min_sprite_height;
        }

        if (i == 0) {
            // The center sprite is always maximum size to fill up any holes.
            sprite_width = 1.0f + (max_sprite_width - min_sprite_width) / min_sprite_width;
            sprite_height = 1.0f + (max_sprite_height - min_sprite_height) / min_sprite_height;
        }

        // Determine the sprite texture indexes.
        int index_x = (int) floor(sg_random() * num_textures_x);
        if (index_x == num_textures_x) { index_x--; }

        // The y index depends on the positing of the sprite within the cloud.
        // This allows cloud designers to have particular sprites for the base
        // and tops of the cloud.
        int index_y = (int) floor((z / height + 0.5f) * num_textures_y);
        if (index_y == num_textures_y) { index_y--; }
        
        sg->addSprite(SGVec3f(x, y, z), 
                    index_x, 
                    index_y, 
                    sprite_width, 
                    sprite_height, 
                    bottom_shade, 
                    cull_distance_squared, 
                    height * 0.5f);
    }
    
    sg->setGeometry(quad);
    geode->addDrawable(sg);
    geode->setName("3D cloud");
    geode->setEffect(effect.get());
    
    return geode;
}
<|MERGE_RESOLUTION|>--- conflicted
+++ resolved
@@ -69,73 +69,6 @@
 
 double SGNewCloud::sprite_density = 1.0;
 
-<<<<<<< HEAD
-static char vertexShaderSource[] = 
-    "#version 120\n"
-    "\n"
-    "varying float fogFactor;\n"
-    "attribute vec3 usrAttr1;\n"
-    "attribute vec3 usrAttr2;\n"
-    "float textureIndexX = usrAttr1.r;\n"
-    "float textureIndexY = usrAttr1.g;\n"
-    "float wScale = usrAttr1.b;\n"
-    "float hScale = usrAttr2.r;\n"
-    "float shade = usrAttr2.g;\n"
-    "float cloud_height = usrAttr2.b;\n"
-    "void main(void)\n"
-    "{\n"
-    "  gl_TexCoord[0] = gl_MultiTexCoord0 + vec4(textureIndexX, textureIndexY, 0.0, 0.0);\n"
-    "  vec4 ep = gl_ModelViewMatrixInverse * vec4(0.0,0.0,0.0,1.0);\n"
-    "  vec4 l  = gl_ModelViewMatrixInverse * vec4(0.0,0.0,1.0,1.0);\n"
-    "  vec3 u = normalize(ep.xyz - l.xyz);\n"
-// Find a rotation matrix that rotates 1,0,0 into u. u, r and w are
-// the columns of that matrix.
-    "  vec3 absu = abs(u);\n"
-    "  vec3 r = normalize(vec3(-u.y, u.x, 0));\n"
-    "  vec3 w = cross(u, r);\n"
-// Do the matrix multiplication by [ u r w pos]. Assume no
-// scaling in the homogeneous component of pos.
-    "  gl_Position = vec4(0.0, 0.0, 0.0, 1.0);\n"
-    "  gl_Position.xyz = gl_Vertex.x * u;\n"
-    "  gl_Position.xyz += gl_Vertex.y * r * wScale;\n"
-    "  gl_Position.xyz += gl_Vertex.z * w * hScale;\n"
-    "  gl_Position.xyz += gl_Color.xyz;\n"
-// Determine a lighting normal based on the vertex position from the
-// center of the cloud, so that sprite on the opposite side of the cloud to the sun are darker.
-    "  float n = dot(normalize(- gl_LightSource[0].position.xyz), normalize(mat3x3(gl_ModelViewMatrix) * (- gl_Position.xyz)));\n"
-// Determine the position - used for fog and shading calculations        
-    "  vec3 ecPosition = vec3(gl_ModelViewMatrix * gl_Position);\n"
-    "  float fogCoord = abs(ecPosition.z);\n"
-    "  float fract = smoothstep(0.0, cloud_height, gl_Position.z + cloud_height);\n"
-// Final position of the sprite
-    "  gl_Position = gl_ModelViewProjectionMatrix * gl_Position;\n"
-// Determine the shading of the sprite based on its vertical position and position relative to the sun.
-    "  n = min(smoothstep(-0.5, 0.0, n), fract);\n"
-// Determine the shading based on a mixture from the backlight to the front
-    "  vec4 backlight = gl_LightSource[0].diffuse * shade;\n"
-    "  gl_FrontColor = mix(backlight, gl_LightSource[0].diffuse, n);\n"
-    "  gl_FrontColor += gl_FrontLightModelProduct.sceneColor;\n"
-// As we get within 100m of the sprite, it is faded out. Equally at large distances it also fades out.
-    "  gl_FrontColor.a = min(smoothstep(10.0, 100.0, fogCoord), 1 - smoothstep(15000.0, 20000.0, fogCoord));\n"
-    "  gl_BackColor = gl_FrontColor;\n"
-// Fog doesn't affect clouds as much as other objects.        
-    "  fogFactor = exp( -gl_Fog.density * fogCoord * 0.5);\n"
-    "  fogFactor = clamp(fogFactor, 0.0, 1.0);\n"
-    "}\n";
-
-static char fragmentShaderSource[] = 
-    "uniform sampler2D baseTexture; \n"
-    "varying float fogFactor;\n"
-    "\n"
-    "void main(void)\n"
-    "{\n"
-    "  vec4 base = texture2D( baseTexture, gl_TexCoord[0].st);\n"
-    "  vec4 finalColor = base * gl_Color;\n"
-    "  gl_FragColor.rgb = mix(gl_Fog.color.rgb, finalColor.rgb, fogFactor );\n"
-    "  gl_FragColor.a = mix(0.0, finalColor.a, fogFactor);\n"
-    "}\n";
-=======
->>>>>>> 59fc902c
 
 SGNewCloud::SGNewCloud(string type,
                        const SGPath &tex_path, 
@@ -167,72 +100,6 @@
         texture(tex),
         name(type)
 {
-<<<<<<< HEAD
-    // Create a new StateSet for the texture, if required.
-    StateSetMap::iterator iter = SGCloudField::cloudTextureMap.find(texture);
-
-    if (iter == SGCloudField::cloudTextureMap.end()) {
-        stateSet = new osg::StateSet;
-                
-        osg::ref_ptr<osgDB::ReaderWriter::Options> options = makeOptionsFromPath(tex_path);
-                
-        osg::Texture2D *tex = new osg::Texture2D;
-        tex->setWrap( osg::Texture2D::WRAP_S, osg::Texture2D::CLAMP );
-        tex->setWrap( osg::Texture2D::WRAP_T, osg::Texture2D::CLAMP );
-        tex->setImage(osgDB::readImageFile(texture, options.get()));
-                
-        StateAttributeFactory* attribFactory = StateAttributeFactory::instance();
-        
-        stateSet->setMode(GL_LIGHTING,  osg::StateAttribute::ON);
-        stateSet->setMode(GL_CULL_FACE, osg::StateAttribute::OFF);
-        
-        // Fog handling
-        stateSet->setAttributeAndModes(attribFactory->getSmoothShadeModel());
-        stateSet->setAttributeAndModes(attribFactory->getStandardBlendFunc());
-
-        stateSet->setTextureAttributeAndModes(0, tex, osg::StateAttribute::ON );
-        stateSet->setRenderBinDetails(osg::StateSet::TRANSPARENT_BIN, "DepthSortedBin");
-        // Turn off z buffer writes. Standard hack for
-        // semi-transparent geometry to avoid sorting / flickering
-        // artifacts.
-        stateSet->setAttributeAndModes(attribFactory->getDepthWritesDisabled());
-        static ref_ptr<AlphaFunc> alphaFunc;
-        static ref_ptr<Program> program;
-        static ref_ptr<Uniform> baseTextureSampler;
-        static ref_ptr<Material> material;
-                  
-        // Generate the shader etc, if we don't already have one.
-        if (!program.valid()) {
-            alphaFunc = new AlphaFunc;
-            alphaFunc->setFunction(AlphaFunc::GREATER,0.01f);
-            program  = new Program;
-            baseTextureSampler = new osg::Uniform("baseTexture", 0);
-            Shader* vertex_shader = new Shader(Shader::VERTEX, vertexShaderSource);
-            program->addShader(vertex_shader);
-            program->addBindAttribLocation("usrAttr1", CloudShaderGeometry::USR_ATTR_1);
-            program->addBindAttribLocation("usrAttr2", CloudShaderGeometry::USR_ATTR_2);
-            Shader* fragment_shader = new Shader(Shader::FRAGMENT, fragmentShaderSource);
-            program->addShader(fragment_shader);
-            material = new Material;
-            // Don´t track vertex color
-            material->setColorMode(Material::OFF);
-            
-            // We don't actually use the material information either - see shader.
-            material->setAmbient(Material::FRONT_AND_BACK,
-                                 Vec4(0.5f, 0.5f, 0.5f, 1.0f));
-            material->setDiffuse(Material::FRONT_AND_BACK,
-                                 Vec4(0.5f, 0.5f, 0.5f, 1.0f));
-        }
-                  
-        stateSet->setAttributeAndModes(alphaFunc.get());
-        stateSet->setAttribute(program.get());
-        stateSet->addUniform(baseTextureSampler.get());
-        stateSet->setMode(GL_VERTEX_PROGRAM_TWO_SIDE, StateAttribute::ON);
-        stateSet->setAttribute(material.get());
-                
-        // Add the newly created texture to the map for use later.
-        SGCloudField::cloudTextureMap.insert(StateSetMap::value_type(texture,  stateSet));
-=======
     // Create a new Effect for the texture, if required.
     EffectMap::iterator iter = effectMap.find(texture);
     if (iter == effectMap.end()) {
@@ -246,7 +113,6 @@
             = makeOptionsFromPath(tex_path);
         if ((effect = makeEffect(pcloudEffect, true, options)))
             effectMap.insert(EffectMap::value_type(texture, effect));
->>>>>>> 59fc902c
     } else {
         effect = iter->second.get();
     }
@@ -348,13 +214,7 @@
             z = height * cos(elev) * 0.5f;
         }
         
-<<<<<<< HEAD
-        SGVec3f *pos = new SGVec3f(x, y, z); 
-
-        // Determine the height and width as scaling factors on the minimum size (used to create the quad).
-=======
         // Determine the height and width as scaling factors on the minimum size (used to create the quad)
->>>>>>> 59fc902c
         float sprite_width = 1.0f + sg_random() * (max_sprite_width - min_sprite_width) / min_sprite_width;
         float sprite_height = 1.0f + sg_random() * (max_sprite_height - min_sprite_height) / min_sprite_height;
 
