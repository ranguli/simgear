--- conflicted
+++ resolved
@@ -81,35 +81,10 @@
     unsigned childNum = getNumChildren();
     setTimeStamp(childNum, 0);
     double priority=1.0;
-<<<<<<< HEAD
-#if SG_OSG_MIN_VERSION_REQUIRED(2,9,11)
-    // osgDB::DatabasePager::requestNodeFile changed with OSG 2.9.11 
-
-    #ifdef __GNUC__
-        #warning !!!!!!!!!!!!!!!!!!!!!!!!!!!!!!!!!!!!!!!!!!!!!!!!!!!!!!!!!!!!!!!!!!!!!!!!
-        #warning !! Your version of OpenSceneGraph is currently unsupported.
-        #warning !! Use latest stable OSG (2.8.3) or a OSG developer release up to 2.9.10.
-        #warning !!!!!!!!!!!!!!!!!!!!!!!!!!!!!!!!!!!!!!!!!!!!!!!!!!!!!!!!!!!!!!!!!!!!!!!!
-    #else
-        // Alas! Why is MSVC different (again)? :)
-        #pragma WARNING( Your version of OpenSceneGraph is currently unsupported. )
-        #pragma WARNING( Use latest stable OSG (2.8.3) or a OSG developer release up to 2.9.10. )
-    #endif
-
-    //TODO We need to adapt to OSG 2.9.11 (and future releases). This doesn't work yet...
-    dbp->requestNodeFile(getFileName(childNum),this,priority,framestamp,
+    dbp->requestNodeFile(getFileName(childNum), NodePathProxy(path),
+                         priority, framestamp,
                          getDatabaseRequest(childNum),
                          _readerWriterOptions.get());
-#else
-    // OSG revisions up to 2.9.10 
-    dbp->requestNodeFile(getFileName(childNum),this,priority,framestamp,
-=======
-    dbp->requestNodeFile(getFileName(childNum), NodePathProxy(path),
-                         priority, framestamp,
->>>>>>> df6badfd
-                         getDatabaseRequest(childNum),
-                         _readerWriterOptions.get());
-#endif
 }
 
 bool SGPagedLOD_writeLocalData(const Object& obj, osgDB::Output& fw)
